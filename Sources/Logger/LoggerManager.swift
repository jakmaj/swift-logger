--- conflicted
+++ resolved
@@ -77,7 +77,6 @@
             availableLoggers.forEach { $0.log(log) }
         }
     }
-<<<<<<< HEAD
   
   public func deleteAllLogFiles() {
     DispatchQueue.defaultSerialLoggingQueue.async {
@@ -90,12 +89,10 @@
       }
     }
   }
-=======
 }
 
 // MARK: - DispatchQueue + default queue
 
 private extension DispatchQueue {
     static let defaultSerialLoggingQueue = DispatchQueue(label: Constants.Queues.serial, qos: .background)
->>>>>>> 1549ec9e
 }